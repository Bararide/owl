#ifndef VECTORFS_OSSEC_CONTAINER_ADAPTER_HPP
#define VECTORFS_OSSEC_CONTAINER_ADAPTER_HPP

#include "knowledge_container.hpp"
#include "search.hpp"
#include <filesystem>
#include <fstream>
#include <memory/pid_container.hpp>
#include <set>
#include <spdlog/spdlog.h>

namespace owl::vectorfs {

class OssecContainerAdapter : public IKnowledgeContainer {
public:
  OssecContainerAdapter(std::shared_ptr<ossec::PidContainer> container,
                        EmbedderManager<> &embedder_manager)
      : container_(std::move(container)),
        search_(std::make_unique<chunkees::Search>(embedder_manager)) {
    initialize_search();
  }

  std::string get_id() const override {
    return container_->get_container().container_id;
  }

  std::string get_owner() const override {
    return container_->get_container().owner_id;
  }

  std::string get_namespace() const override {
    return container_->get_container().vectorfs_config.mount_namespace;
  }

  std::string get_data_path() const override {
    return container_->get_container().data_path.string();
  }

  std::vector<std::string> get_commands() const override {
    return container_->get_container().vectorfs_config.commands;
  }

  std::map<std::string, std::string> get_labels() const override {
    return container_->get_container().labels;
  }

  std::vector<std::string>
  list_files(const std::string &virtual_path) const override {
    auto data_path = container_->get_container().data_path;
<<<<<<< HEAD

    // ВИРТУАЛЬНЫЙ ПУТЬ в FUSE: "/" -> РЕАЛЬНЫЙ ПУТЬ: data_path
    std::string real_path = virtual_path;
    if (real_path.empty() || real_path == "/") {
      // Корень контейнера в FUSE = реальная директория data_path
      real_path = "";
    } else if (real_path[0] == '/') {
      real_path = real_path.substr(1);
    }

    auto full_path = data_path / real_path;
=======
    auto full_path = data_path / path;

    spdlog::debug("Listing files in: '{}' (full path: {})", path,
                  full_path.string());

>>>>>>> b5cac116
    std::vector<std::string> files;

    spdlog::info("📁 list_files: FUSE='{}' -> REAL='{}'", virtual_path,
                 full_path.string());

    try {
      if (std::filesystem::exists(full_path) &&
          std::filesystem::is_directory(full_path)) {
        for (const auto &entry :
             std::filesystem::directory_iterator(full_path)) {
<<<<<<< HEAD
          if (entry.is_regular_file() || entry.is_directory()) {
            std::string filename = entry.path().filename().string();
            files.push_back(filename);
            spdlog::info("📄 Found: {}", filename);
          }
        }
      } else {
        spdlog::warn("Directory not found: {}", full_path.string());
=======
          std::string filename = entry.path().filename().string();

          files.push_back(filename);
        }
      } else {
        spdlog::warn("Directory does not exist or is not a directory: {}",
                     full_path.string());
>>>>>>> b5cac116
      }
    } catch (const std::exception &e) {
      spdlog::error("Error listing files: {}", e.what());
    }

    spdlog::debug("Found {} files in '{}'", files.size(), path);
    return files;
  }

  bool file_exists(const std::string &virtual_path) const override {
    if (virtual_path.empty() || virtual_path == "/") {
      return true;
    }

    auto data_path = container_->get_container().data_path;

    std::string real_path = virtual_path;
    if (real_path[0] == '/') {
      real_path = real_path.substr(1);
    }

    auto full_path = data_path / real_path;
    bool exists = std::filesystem::exists(full_path);

    spdlog::info("🔍 file_exists: FUSE='{}' -> REAL='{}' -> exists={}",
                 virtual_path, full_path.string(), exists);

    return exists;
  }

  std::string get_file_content(const std::string &virtual_path) const override {
    if (virtual_path.empty() || virtual_path == "/") {
      return "";
    }

    auto data_path = container_->get_container().data_path;

    std::string real_path = virtual_path;
    if (real_path[0] == '/') {
      real_path = real_path.substr(1);
    }

    auto full_path = data_path / real_path;

    spdlog::info("📖 get_file_content: FUSE='{}' -> REAL='{}'", virtual_path,
                 full_path.string());

    try {
      if (std::filesystem::exists(full_path) &&
          std::filesystem::is_regular_file(full_path)) {
        std::ifstream file(full_path);
        std::string content((std::istreambuf_iterator<char>(file)),
                            std::istreambuf_iterator<char>());
        spdlog::info("✅ Successfully read file, size: {} bytes",
                     content.size());
        return content;
      } else {
        spdlog::warn("File not found: {}", full_path.string());
      }
    } catch (const std::exception &e) {
      spdlog::error("Error reading file: {}", e.what());
    }

    return "";
  }

  bool is_directory(const std::string &virtual_path) const override {
    auto data_path = container_->get_container().data_path;

    std::string real_path = virtual_path;
    if (real_path.empty() || real_path == "/") {
      real_path = "";
    } else if (real_path[0] == '/') {
      real_path = real_path.substr(1);
    }

    auto full_path = data_path / real_path;

    try {
      bool is_dir = std::filesystem::exists(full_path) &&
                    std::filesystem::is_directory(full_path);
      spdlog::info("is_directory: virtual='{}', real='{}', is_dir={}",
                   virtual_path, real_path, is_dir);
      return is_dir;
    } catch (const std::exception &e) {
      spdlog::error("Error checking directory: {}", e.what());
      return false;
    }
  }

  bool add_file(const std::string &path, const std::string &content) override {
    auto data_path = container_->get_container().data_path;

    std::string normalized_path = path;
    if (!normalized_path.empty() && normalized_path[0] == '/') {
      normalized_path = normalized_path.substr(1);
    }

    auto full_path = data_path / normalized_path;

    spdlog::info("📝 ADD_FILE: path='{}', normalized='{}', full='{}'", path,
                 normalized_path, full_path.string());

    try {
      std::filesystem::create_directories(full_path.parent_path());

      std::ofstream file(full_path);
      if (!file) {
        spdlog::error("❌ Failed to open file for writing: {}",
                      full_path.string());
        return false;
      }

      file << content;
      file.close();

      spdlog::info("✅ File written successfully: {}", full_path.string());

      std::string search_path = "/" + normalized_path;

      spdlog::info("🔍 Adding file to container search index: {}", search_path);

      auto result = search_->addFileImpl(search_path, content);
      if (!result.is_ok()) {
        spdlog::error("❌ Failed to add file to search index: {} - {}",
                      search_path, result.error().what());
        return false;
      }

      spdlog::info("✅ File added to search index: {}", search_path);

      spdlog::info("🔄 Updating semantic relationships...");
      search_->updateSemanticRelationships();

      record_file_access(search_path, "write");

      spdlog::info(
          "🎉 File {} successfully added to container and search index",
          search_path);
      return true;

    } catch (const std::exception &e) {
      spdlog::error("❌ Exception while adding file {}: {}", path, e.what());
      return false;
    }
  }

  bool remove_file(const std::string &path) override {
    auto data_path = container_->get_container().data_path;
    auto full_path = data_path / path;

    try {
      bool removed = std::filesystem::remove(full_path);

      if (removed) {
        auto result = search_->removeFileImpl(path);
        if (!result.is_ok()) {
          spdlog::warn("Failed to remove file from search index: {} - {}", path,
                       result.error().what());
        }

        search_->updateSemanticRelationships();

        spdlog::info("File removed successfully: {}", path);
        return true;
      }
    } catch (const std::exception &e) {
      spdlog::error("Failed to remove file {}: {}", path, e.what());
    }

    return false;
  }

  void initialize_search() {
    spdlog::info("Initializing search for container: {}", get_id());

    auto files = list_files(container_->get_container().data_path.string());

    size_t indexed_count = 0;

    for (const auto &file : files) {
      std::string file_path = file;
      std::string content = get_file_content(file_path);

      if (!content.empty()) {
        auto result = search_->addFileImpl(file_path, content);
        if (result.is_ok()) {
          indexed_count++;
          record_file_access(file_path, "read");
        } else {
          spdlog::warn("Failed to index file during initialization: {} - {}",
                       file_path, result.error().what());
        }
      }
    }

    search_->updateSemanticRelationships();

    auto rebuild_result = search_->rebuildIndexImpl();
    if (!rebuild_result.is_ok()) {
      spdlog::warn("Failed to rebuild index after initialization: {}",
                   rebuild_result.error().what());
    }

    spdlog::info("Search initialized for container {} with {}/{} files indexed",
                 get_id(), indexed_count, files.size());
  }

  void initialize_markov_chain() {
    spdlog::info("Initializing Markov chain for container: {}", get_id());

    auto semantic_graph = search_->getSemanticGraph();
    auto hmm_model = search_->getHiddenModel();

    if (!semantic_graph || !hmm_model) {
      spdlog::error("Markov models not available for initialization");
      return;
    }

    semantic_graph->add_edge("code", "document", 0.7);
    semantic_graph->add_edge("code", "config", 0.5);
    semantic_graph->add_edge("code", "test", 0.8);
    semantic_graph->add_edge("document", "code", 0.6);
    semantic_graph->add_edge("config", "code", 0.9);
    semantic_graph->add_edge("test", "code", 0.85);
    semantic_graph->add_edge("document", "config", 0.3);
    semantic_graph->add_edge("config", "document", 0.4);

    hmm_model->add_state("code");
    hmm_model->add_state("document");
    hmm_model->add_state("config");
    hmm_model->add_state("test");
    hmm_model->add_state("misc");

    std::vector<std::vector<std::string>> training_sequences = {
        {"code", "document", "code", "test"},
        {"document", "code", "config", "code"},
        {"config", "code", "test", "code"},
        {"test", "code", "document", "config"},
        {"code", "test", "code", "misc"}};

    for (const auto &sequence : training_sequences) {
      hmm_model->add_sequence(sequence);
    }

    hmm_model->train();

    auto hubs = semantic_graph->random_walk_ranking(1000);

    spdlog::info("Markov chain initialized: {} states, {} edges",
                 hmm_model->get_state_count(),
                 semantic_graph->get_edge_count());

    if (!hubs.empty()) {
      spdlog::info("Top semantic hub: {} (score: {:.3f})", hubs[0].first,
                   hubs[0].second);
    }
  }

  std::vector<std::string> semantic_search(const std::string &query,
                                           int limit = 10) override {
    spdlog::debug("Semantic search in container {}: '{}'", get_id(), query);

    record_search_query(query);

    auto result = search_->semanticSearchImpl(query, limit);

    if (result.empty()) {
      spdlog::debug("No semantic search results for query: '{}'", query);
      return {};
    }

    std::vector<std::string> file_paths;
    for (const auto &[file_path, score] : result) {
      file_paths.push_back(file_path);

      record_file_access(file_path, "semantic_search");
    }

    spdlog::debug("Semantic search found {} results", file_paths.size());
    return file_paths;
  }

  std::vector<std::string>
  search_files(const std::string &pattern) const override {
    spdlog::debug("Pattern search in container {}: '{}'", get_id(), pattern);

    std::vector<std::string> results;
    auto data_path = container_->get_container().data_path;

    try {
      for (const auto &entry :
           std::filesystem::recursive_directory_iterator(data_path)) {
        if (entry.is_regular_file()) {
          std::string filename = entry.path().filename().string();
          if (filename.find(pattern) != std::string::npos) {
            std::string relative_path =
                std::filesystem::relative(entry.path(), data_path).string();
            results.push_back(relative_path);
          }
        }
      }
    } catch (const std::exception &e) {
      spdlog::error("File search error: {}", e.what());
    }

    spdlog::debug("Pattern search found {} results", results.size());
    return results;
  }

  std::vector<std::string> enhanced_semantic_search(const std::string &query,
                                                    int limit) override {
    spdlog::debug("Enhanced semantic search in container {}: '{}'", get_id(),
                  query);

    record_search_query(query);

    auto result = search_->enhancedSemanticSearchImpl(query, limit);

    if (!result.is_ok()) {
      spdlog::warn("Enhanced search failed, falling back to basic search: {}",
                   result.error().what());
      return semantic_search(query, limit);
    }

    std::vector<std::string> file_paths;
    for (const auto &[file_path, score] : result.value()) {
      file_paths.push_back(file_path);
      record_file_access(file_path, "enhanced_search");
    }

    spdlog::debug("Enhanced semantic search found {} results",
                  file_paths.size());
    return file_paths;
  }

  std::vector<std::string> get_recommendations(const std::string &current_file,
                                               int limit) override {
    spdlog::debug("Getting recommendations for file: {}", current_file);

    record_file_access(current_file, "recommendation_request");

    auto result = search_->getRecommendationsImpl(current_file);

    if (!result.is_ok()) {
      spdlog::debug("Failed to get recommendations: {}", result.error().what());

      auto predictions = search_->predictNextFilesImpl();
      if (predictions.is_ok()) {
        return predictions.value();
      }

      return {};
    }

    auto recommendations = result.value();

    if (recommendations.size() > limit) {
      recommendations.resize(limit);
    }

    spdlog::debug("Found {} recommendations", recommendations.size());
    return recommendations;
  }

  std::vector<std::string> predict_next_files(int limit) override {
    auto result = search_->predictNextFilesImpl();

    if (!result.is_ok()) {
      spdlog::debug("Failed to predict next files: {}", result.error().what());
      return {};
    }

    auto predictions = result.value();
    spdlog::debug("Markov chain predicted {} next files", predictions.size());
    return predictions;
  }

  std::vector<std::string> get_semantic_hubs(int count = 5) override {
    auto result = search_->getSemanticHubsImpl(count);

    if (!result.is_ok()) {
      spdlog::debug("Failed to get semantic hubs: {}", result.error().what());
      return {};
    }

    auto hubs = result.value();
    spdlog::debug("Found {} semantic hubs", hubs.size());
    return hubs;
  }

  std::string classify_file(const std::string &file_path) override {
    std::string category = search_->classifyFileCategoryImpl(file_path);
    spdlog::debug("File {} classified as: {}", file_path, category);
    return category;
  }

  void record_file_access(const std::string &file_path,
                          const std::string &operation = "read") {
    auto result = search_->recordFileAccessImpl(file_path, operation);
    if (!result.is_ok()) {
      spdlog::debug("Failed to record file access: {} - {}", file_path,
                    result.error().what());
    } else {
      spdlog::trace("Recorded {} access to: {}", operation, file_path);
    }
  }

  void record_search_query(const std::string &query) override {
    auto recent_queries = search_->getRecentQueriesImpl();
    if (recent_queries.is_ok()) {
      spdlog::trace("Recorded search query: {}", query);
    }
  }

  bool ensure_running() {
    if (!container_->is_running()) {
      auto result = container_->start();
      return result.is_ok();
    }
    return true;
  }

  bool update_all_embeddings() override {
    spdlog::info("Updating embeddings for all files in container: {}",
                 get_id());

    auto files = list_files(container_->get_container().data_path.string());
    size_t updated_count = 0;

    for (const auto &file : files) {
      std::string file_path = "/" + file;

      auto result = search_->updateEmbedding(file_path);
      if (result.is_ok()) {
        updated_count++;
      } else {
        spdlog::warn("Failed to update embedding for {}: {}", file_path,
                     result.error().what());
      }
    }

    auto rebuild_result = search_->rebuildIndexImpl();
    if (!rebuild_result.is_ok()) {
      spdlog::warn("Failed to rebuild index after embedding update: {}",
                   rebuild_result.error().what());
    }

    search_->updateSemanticRelationships();

    spdlog::info("Updated embeddings for {}/{} files", updated_count,
                 files.size());
    return updated_count > 0;
  }

  std::string get_search_info() const override {
    auto file_count = search_->getIndexedFilesCountImpl();
    auto recent_queries = search_->getRecentQueriesCountImpl();

    std::stringstream ss;
    ss << "Search Info for Container " << get_id() << ":\n";
    ss << "  Indexed Files: " << (file_count.is_ok() ? file_count.value() : 0)
       << "\n";
    ss << "  Recent Queries: "
       << (recent_queries.is_ok() ? recent_queries.value() : 0) << "\n";
    ss << "  Embedder: " << search_->getEmbedderInfoImpl() << "\n";

    return ss.str();
  }

  bool is_available() const override {
    return container_ && container_->is_running();
  }

  size_t get_size() const override {
    try {
      auto data_path = container_->get_container().data_path;
      if (std::filesystem::exists(data_path)) {
        size_t total_size = 0;
        for (const auto &entry :
             std::filesystem::recursive_directory_iterator(data_path)) {
          if (entry.is_regular_file()) {
            total_size += entry.file_size();
          }
        }
        return total_size;
      }
    } catch (const std::exception &e) {
      spdlog::debug("Error calculating container size: {}", e.what());
    }
    return 0;
  }

  std::string get_status() const override {
    if (!container_)
      return "invalid";
    if (container_->is_running())
      return "running";
    else if (container_->is_owned())
      return "stopped";
    else
      return "unknown";
  }

  std::shared_ptr<ossec::PidContainer> get_native_container() const {
    return container_;
  }

private:
  std::shared_ptr<ossec::PidContainer> container_;
  std::unique_ptr<chunkees::Search> search_;
};

} // namespace owl::vectorfs

#endif<|MERGE_RESOLUTION|>--- conflicted
+++ resolved
@@ -47,7 +47,6 @@
   std::vector<std::string>
   list_files(const std::string &virtual_path) const override {
     auto data_path = container_->get_container().data_path;
-<<<<<<< HEAD
 
     // ВИРТУАЛЬНЫЙ ПУТЬ в FUSE: "/" -> РЕАЛЬНЫЙ ПУТЬ: data_path
     std::string real_path = virtual_path;
@@ -59,13 +58,6 @@
     }
 
     auto full_path = data_path / real_path;
-=======
-    auto full_path = data_path / path;
-
-    spdlog::debug("Listing files in: '{}' (full path: {})", path,
-                  full_path.string());
-
->>>>>>> b5cac116
     std::vector<std::string> files;
 
     spdlog::info("📁 list_files: FUSE='{}' -> REAL='{}'", virtual_path,
@@ -76,7 +68,6 @@
           std::filesystem::is_directory(full_path)) {
         for (const auto &entry :
              std::filesystem::directory_iterator(full_path)) {
-<<<<<<< HEAD
           if (entry.is_regular_file() || entry.is_directory()) {
             std::string filename = entry.path().filename().string();
             files.push_back(filename);
@@ -85,15 +76,6 @@
         }
       } else {
         spdlog::warn("Directory not found: {}", full_path.string());
-=======
-          std::string filename = entry.path().filename().string();
-
-          files.push_back(filename);
-        }
-      } else {
-        spdlog::warn("Directory does not exist or is not a directory: {}",
-                     full_path.string());
->>>>>>> b5cac116
       }
     } catch (const std::exception &e) {
       spdlog::error("Error listing files: {}", e.what());
