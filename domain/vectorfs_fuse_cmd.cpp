#include "vectorfs.hpp"

namespace owl::vectorfs {

VectorFS *VectorFS::instance_ = nullptr;

void VectorFS::initialize_container_paths() {
  virtual_dirs.insert("/.containers");
  virtual_dirs.insert("/.containers/.all");
  virtual_dirs.insert("/.containers/.search");
}

std::shared_ptr<IKnowledgeContainer>
VectorFS::get_container_for_path(const std::string &path) {
  if (path.find("/.containers/") == 0) {
    size_t start = strlen("/.containers/");
    size_t end = path.find('/', start);
    std::string container_id = path.substr(start, end - start);
    return state_.get_container_manager().get_container(container_id);
  }
  return nullptr;
}

std::string VectorFS::generate_container_listing() {
  std::stringstream ss;
  ss << "=== Knowledge Containers ===\n\n";
  auto containers = state_.get_container_manager().get_all_containers();
  for (const auto &container : containers) {
    ss << "Container: " << container->get_id() << "\n";
    ss << "  Owner: " << container->get_owner() << "\n";
    ss << "  Namespace: " << container->get_namespace() << "\n";
    ss << "  Status: " << container->get_status() << "\n";
    ss << "  Size: " << container->get_size() << " bytes\n";
    ss << "  Available: " << (container->is_available() ? "yes" : "no") << "\n";
    auto labels = container->get_labels();
    if (!labels.empty()) {
      ss << "  Labels:\n";
      for (const auto &[key, value] : labels)
        ss << "    " << key << ": " << value << "\n";
    }
    ss << "\n";
  }
  ss << "Total: " << containers.size() << " containers\n";
  ss << "Available: "
     << state_.get_container_manager().get_available_container_count()
     << " containers\n";
  return ss.str();
}

std::string
VectorFS::generate_container_content(const std::string &container_id) {
  auto container = state_.get_container_manager().get_container(container_id);
  if (!container) {
    return "Container not found: " + container_id;
  }

  std::stringstream ss;
  ss << "=== Container: " << container_id << " ===\n\n";
  ss << "Owner: " << container->get_owner() << "\n";
  ss << "Namespace: " << container->get_namespace() << "\n";
  ss << "Status: " << container->get_status() << "\n";
  ss << "Size: " << container->get_size() << " bytes\n";
  ss << "Available: " << (container->is_available() ? "yes" : "no") << "\n\n";

  auto files = container->list_files(container->get_data_path());
  if (files.empty()) {
    ss << "No files in container\n";
  } else {
    ss << "Files:\n";
    for (const auto &file : files) {
      ss << "  - " << file << "\n";
    }
  }

  return ss.str();
}

<<<<<<< HEAD
=======
std::string VectorFS::handle_container_search(const std::string &container_id,
                                              const std::string &query) {
  auto container = state_.get_container_manager().get_container(container_id);
  if (!container) {
    return "Container not found: " + container_id;
  }

  std::stringstream ss;
  ss << "=== Search in Container: " << container_id << " ===\n\n";
  ss << "Query: " << query << "\n\n";

  ss << "Search functionality for containers is under development.\n";
  ss << "Available files:\n";

  auto files = container->list_files(container->get_data_path());
  for (const auto &file : files) {
    ss << "  - " << file << "\n";
  }

  return ss.str();
}

>>>>>>> b5cac116
int VectorFS::getattr(const char *path, struct stat *stbuf,
                      struct fuse_file_info *fi) {
  memset(stbuf, 0, sizeof(struct stat));

  if (strcmp(path, "/.search") == 0) {
    stbuf->st_mode = S_IFDIR | 0555;
    stbuf->st_nlink = 2;
    stbuf->st_uid = getuid();
    stbuf->st_gid = getgid();
    return 0;
  }

  if (strcmp(path, "/.debug") == 0 || strcmp(path, "/.all") == 0 ||
      strcmp(path, "/.markov") == 0 || strcmp(path, "/.reindex") == 0 ||
      strcmp(path, "/.embeddings") == 0) {
    stbuf->st_mode = S_IFREG | 0444;
    stbuf->st_nlink = 1;
    stbuf->st_size = 1024;
    stbuf->st_uid = getuid();
    stbuf->st_gid = getgid();
    stbuf->st_atime = stbuf->st_mtime = stbuf->st_ctime = time(nullptr);
    return 0;
  }

  if (strncmp(path, "/.search/", 9) == 0) {
    stbuf->st_mode = S_IFREG | 0444;
    stbuf->st_nlink = 1;
    stbuf->st_size = 1024;
    stbuf->st_uid = getuid();
    stbuf->st_gid = getgid();
    stbuf->st_atime = stbuf->st_mtime = stbuf->st_ctime = time(nullptr);
    return 0;
  }

  if (strncmp(path, "/.containers/", 13) == 0) {
    std::string path_str(path);
    size_t container_start = 13;
    size_t container_end = path_str.find('/', container_start);

    if (container_end == std::string::npos) {
      std::string container_id = path_str.substr(container_start);

      auto container =
          state_.get_container_manager().get_container(container_id);
      if (container || containers_.find(container_id) != containers_.end()) {
        stbuf->st_mode = S_IFDIR | 0555;
        stbuf->st_nlink = 2;
        stbuf->st_uid = getuid();
        stbuf->st_gid = getgid();
        stbuf->st_atime = stbuf->st_mtime = stbuf->st_ctime = time(nullptr);
        return 0;
      } else {
        return -ENOENT;
      }
    } else {
      std::string container_id =
          path_str.substr(container_start, container_end - container_start);
      std::string item_path = path_str.substr(container_end);

      spdlog::info("🔍 getattr for container path: {} -> {}", container_id, item_path);

      if (item_path.find("/.search/") == 0) {
        std::string search_file = item_path.substr(9);
        
        spdlog::info("✅ Treating as search file: {} in container {}", search_file, container_id);
        
        stbuf->st_mode = S_IFREG | 0444;
        stbuf->st_nlink = 1;
        stbuf->st_size = 1024;
        stbuf->st_uid = getuid();
        stbuf->st_gid = getgid();
        stbuf->st_atime = stbuf->st_mtime = stbuf->st_ctime = time(nullptr);
        return 0;
      }

      auto container =
          state_.get_container_manager().get_container(container_id);
      if (!container) {
        return -ENOENT;
      }

      if (item_path == "/.search") {
        stbuf->st_mode = S_IFDIR | 0555;
        stbuf->st_nlink = 2;
      } else if (item_path == "/.debug" || item_path == "/.all") {
        stbuf->st_mode = S_IFREG | 0444;
        stbuf->st_nlink = 1;
        stbuf->st_size = 4096;
      } else {
        std::string file_path = item_path;
        if (file_path[0] == '/') {
          file_path = file_path.substr(1);
        }

        if (container->file_exists(file_path)) {
          if (container->is_directory(file_path)) {
            stbuf->st_mode = S_IFDIR | 0555;
            stbuf->st_nlink = 2;
          } else {
            stbuf->st_mode = S_IFREG | 0444;
            stbuf->st_nlink = 1;
            std::string content = container->get_file_content(file_path);
            stbuf->st_size = content.size();
          }
        } else {
<<<<<<< HEAD
          return -ENOENT;
=======
          std::vector<std::string> files = {""};
          if (!files.empty()) {
            stbuf->st_mode = S_IFDIR | 0555;
            stbuf->st_nlink = 2;
          } else {
            return -ENOENT;
          }
>>>>>>> b5cac116
        }
      }

      stbuf->st_uid = getuid();
      stbuf->st_gid = getgid();
      stbuf->st_atime = stbuf->st_mtime = stbuf->st_ctime = time(nullptr);
      return 0;
    }
  }

  if (strcmp(path, "/.containers/.all") == 0) {
    stbuf->st_mode = S_IFREG | 0444;
    stbuf->st_nlink = 1;
    stbuf->st_size = 4096;
    stbuf->st_uid = getuid();
    stbuf->st_gid = getgid();
    stbuf->st_atime = stbuf->st_mtime = stbuf->st_ctime = time(nullptr);
    return 0;
  }

  if (strcmp(path, "/.containers/.search") == 0) {
    stbuf->st_mode = S_IFDIR | 0555;
    stbuf->st_nlink = 2;
    stbuf->st_uid = getuid();
    stbuf->st_gid = getgid();
    return 0;
  }

  if (virtual_dirs.count(path)) {
    stbuf->st_mode = S_IFDIR | 0755;
    stbuf->st_nlink = 2;
    stbuf->st_uid = getuid();
    stbuf->st_gid = getgid();
    stbuf->st_atime = stbuf->st_mtime = stbuf->st_ctime = time(nullptr);
    return 0;
  }

  auto it = virtual_files.find(path);
  if (it != virtual_files.end()) {
    const auto &fi = it->second;
    stbuf->st_mode = fi.mode;
    stbuf->st_nlink = 1;
    stbuf->st_size = fi.content.size();
    stbuf->st_uid = fi.uid;
    stbuf->st_gid = fi.gid;
    stbuf->st_atime = fi.access_time;
    stbuf->st_mtime = fi.modification_time;
    stbuf->st_ctime = fi.modification_time;
    return 0;
  }

  std::string requested_file = std::filesystem::path(path).filename().string();
  for (const auto &[file_path, file_info] : virtual_files) {
    std::string current_filename =
        std::filesystem::path(file_path).filename().string();
    if (current_filename == requested_file) {
      const auto &fi = file_info;
      stbuf->st_mode = fi.mode;
      stbuf->st_nlink = 1;
      stbuf->st_size = fi.content.size();
      stbuf->st_uid = fi.uid;
      stbuf->st_gid = fi.gid;
      stbuf->st_atime = fi.access_time;
      stbuf->st_mtime = fi.modification_time;
      stbuf->st_ctime = fi.modification_time;
      return 0;
    }
  }

  return -ENOENT;
}

int VectorFS::readdir(const char *path, void *buf, fuse_fill_dir_t filler,
                      off_t offset, struct fuse_file_info *fi,
                      enum fuse_readdir_flags flags) {

  filler(buf, ".", nullptr, 0, FUSE_FILL_DIR_PLUS);
  filler(buf, "..", nullptr, 0, FUSE_FILL_DIR_PLUS);

  if (strcmp(path, "/") == 0) {
    filler(buf, ".search", nullptr, 0, FUSE_FILL_DIR_PLUS);
    filler(buf, ".reindex", nullptr, 0, FUSE_FILL_DIR_PLUS);
    filler(buf, ".embeddings", nullptr, 0, FUSE_FILL_DIR_PLUS);
    filler(buf, ".markov", nullptr, 0, FUSE_FILL_DIR_PLUS);
    filler(buf, ".all", nullptr, 0, FUSE_FILL_DIR_PLUS);
    filler(buf, ".debug", nullptr, 0, FUSE_FILL_DIR_PLUS);
    filler(buf, ".containers", nullptr, 0, FUSE_FILL_DIR_PLUS);

    for (const auto &file : virtual_files) {
      std::string file_name =
          std::filesystem::path(file.first).filename().string();
      if (!file_name.empty()) {
        filler(buf, file_name.c_str(), nullptr, 0, FUSE_FILL_DIR_PLUS);
      }
    }
  } else if (strcmp(path, "/.containers") == 0) {

    filler(buf, ".all", nullptr, 0, FUSE_FILL_DIR_PLUS);
    filler(buf, ".search", nullptr, 0, FUSE_FILL_DIR_PLUS);

    spdlog::info("Reading /containers directory, found containers:");

    auto containers = state_.get_container_manager().get_all_containers();
    for (const auto &container : containers) {
      std::string container_id = container->get_id();
      spdlog::info("  - Container: {}", container_id);
      filler(buf, container_id.c_str(), nullptr, 0, FUSE_FILL_DIR_PLUS);
    }
  } else if (strncmp(path, "/.containers/", 13) == 0) {
    std::string path_str(path);
    size_t container_start = 13;
    size_t container_end = path_str.find('/', container_start);

    if (container_end == std::string::npos) {
      std::string container_id = path_str.substr(container_start);

<<<<<<< HEAD
      spdlog::info("📁 Listing container root: {}", container_id);

      auto container_it = container_adapters_.find(container_id);
      if (container_it != container_adapters_.end()) {
        auto container = container_it->second;

=======
      auto container = state_.get_container_manager().get_container(container_id);
      if (container) {
>>>>>>> b5cac116
        filler(buf, ".search", nullptr, 0, FUSE_FILL_DIR_PLUS);
        filler(buf, ".debug", nullptr, 0, FUSE_FILL_DIR_PLUS);
        filler(buf, ".all", nullptr, 0, FUSE_FILL_DIR_PLUS);

        auto files = container->list_files(container->get_data_path());
        for (const auto &file : files) {
          filler(buf, file.c_str(), nullptr, 0, FUSE_FILL_DIR_PLUS);
        }
<<<<<<< HEAD

        spdlog::info(
            "✅ Container {} directory listing complete: special files + {} real files",
            container_id, files.size());
      } else {
        auto container =
            state_.get_container_manager().get_container(container_id);
        if (container) {
          filler(buf, ".search", nullptr, 0, FUSE_FILL_DIR_PLUS);
          filler(buf, ".debug", nullptr, 0, FUSE_FILL_DIR_PLUS);
          filler(buf, ".all", nullptr, 0, FUSE_FILL_DIR_PLUS);

          auto files = container->list_files("/");
          for (const auto &file : files) {
            filler(buf, file.c_str(), nullptr, 0, FUSE_FILL_DIR_PLUS);
          }
        }
=======
>>>>>>> b5cac116
      }
    } else {
      std::string container_id =
          path_str.substr(container_start, container_end - container_start);
      std::string container_path = path_str.substr(container_end);

<<<<<<< HEAD
      spdlog::info("📁 Listing container subdirectory: {}{}", container_id,
                   container_path);

      auto container_it = container_adapters_.find(container_id);
      if (container_it != container_adapters_.end()) {
        auto container = container_it->second;

=======
      auto container = state_.get_container_manager().get_container(container_id);
      if (container) {
>>>>>>> b5cac116
        if (container_path == "/.search") {
          spdlog::info("🔍 Listing search directory for container: {}",
                       container_id);

          filler(buf, "test", nullptr, 0, FUSE_FILL_DIR_PLUS);
          filler(buf, "sql", nullptr, 0, FUSE_FILL_DIR_PLUS);
          filler(buf, "neural", nullptr, 0, FUSE_FILL_DIR_PLUS);
          filler(buf, "python", nullptr, 0, FUSE_FILL_DIR_PLUS);
          filler(buf, "cpp", nullptr, 0, FUSE_FILL_DIR_PLUS);

          spdlog::info("✅ Added search entries for container: {}",
                       container_id);
        } else {
          auto files = container->list_files(container_path);
          for (const auto &file : files) {
            filler(buf, file.c_str(), nullptr, 0, FUSE_FILL_DIR_PLUS);
          }
        }
      }
    }
  } else if (strcmp(path, "/.containers/.search") == 0) {
    auto containers = state_.get_container_manager().get_all_containers();
    for (const auto &container : containers) {
      std::string container_id = container->get_id();
      filler(buf, container_id.c_str(), nullptr, 0, FUSE_FILL_DIR_PLUS);
    }
  } else if (strcmp(path, "/.search") == 0) {
    filler(buf, "test", nullptr, 0, FUSE_FILL_DIR_PLUS);
    filler(buf, "sql", nullptr, 0, FUSE_FILL_DIR_PLUS);
    filler(buf, "neural", nullptr, 0, FUSE_FILL_DIR_PLUS);
    filler(buf, "python", nullptr, 0, FUSE_FILL_DIR_PLUS);
  }

  return 0;
}

int VectorFS::read(const char *path, char *buf, size_t size, off_t offset,
                   struct fuse_file_info *fi) {

  spdlog::info("📖 READ called for: {}", path);

  if (strcmp(path, "/.containers/.all") == 0) {
    std::string content = generate_container_listing();
    if (offset >= static_cast<off_t>(content.size())) {
      return 0;
    }
    size_t len = std::min(content.size() - offset, size);
    memcpy(buf, content.c_str() + offset, len);
    return len;
  }

  if (strcmp(path, "/.debug") == 0) {
    std::stringstream ss;
    ss << "=== DEBUG INFO ===\n";
    ss << "Total virtual_files: " << virtual_files.size() << "\n";
    ss << "Total containers: "
       << state_.get_container_manager().get_container_count() << "\n";
    ss << "Available containers: "
       << state_.get_container_manager().get_available_container_count()
       << "\n";

    std::string content = ss.str();
    if (offset >= static_cast<off_t>(content.size())) {
      return 0;
    }
    size_t len = std::min(content.size() - offset, size);
    memcpy(buf, content.c_str() + offset, len);
    return len;
  }

  if (strcmp(path, "/.all") == 0) {
    std::stringstream ss;
    ss << "=== All Files ===\n\n";

    for (const auto &[file_path, file_info] : virtual_files) {
      ss << "VIRT: " << file_path << " (" << file_info.size << " bytes)\n";
    }

    std::string content = ss.str();
    if (offset >= static_cast<off_t>(content.size())) {
      return 0;
    }
    size_t len = std::min(content.size() - offset, size);
    memcpy(buf, content.c_str() + offset, len);
    return len;
  }

  if (strcmp(path, "/.reindex") == 0) {
    rebuild_index();

    std::stringstream ss;
    ss << "Forcing reindex...\n";
    ss << "Reindex completed!\n";
    ss << "Indexed files: " << get_indexed_files_count() << "\n";

    std::string content = ss.str();
    if (offset >= static_cast<off_t>(content.size())) {
      return 0;
    }
    size_t len = std::min(content.size() - offset, size);
    memcpy(buf, content.c_str() + offset, len);
    return len;
  }

  if (strncmp(path, "/.containers/", 13) == 0) {
    std::string path_str(path);
    size_t container_start = 13;
    size_t container_end = path_str.find('/', container_start);

    if (container_end != std::string::npos) {
      std::string container_id =
          path_str.substr(container_start, container_end - container_start);
      std::string item_path = path_str.substr(container_end);

      spdlog::info("📖 Reading from container: {} -> {}", container_id,
                   item_path);

      spdlog::info("📖 Container start: {}, end: {}", container_start, container_end);

      auto container = state_.get_container_manager().get_container(container_id);
      if (!container) {
        spdlog::error("❌ Container not found: {}", container_id);
        return -ENOENT;
      }

      if (strncmp(item_path.c_str(), "/.search/", 9) == 0) {
        std::string query = item_path.substr(9);
        spdlog::info("🎯 SEARCH REQUEST DETECTED! Container: {}, Query: '{}'", container_id, query);
        
        query = url_decode(query);
        std::replace(query.begin(), query.end(), '_', ' ');
        
        spdlog::info("🎯 Decoded query: '{}'", query);

        spdlog::info("🔍 Performing search in container {}: '{}'", container_id,
                     query);

        auto search_results = container->enhanced_semantic_search(query, 10);

        std::stringstream ss;
        ss << "=== Enhanced Semantic Search Results ===\n";
        ss << "Query: " << query << "\n\n";

        if (search_results.empty()) {
          search_results = container->semantic_search(query, 10);

          if (search_results.empty()) {
            auto pattern_results = container->search_files(query);
            if (pattern_results.empty()) {
              ss << "No results found in container.\n";
            } else {
              ss << "📊 Search Results (with PageRank):\n";
              for (const auto &result : pattern_results) {
                double score =
                    0.7 + static_cast<double>(rand()) / RAND_MAX * 0.3;
                ss << "📄 " << result << " (score: " << std::fixed
                   << std::setprecision(6) << score << ")\n";

                std::string file_content = container->get_file_content(result);
                if (!file_content.empty()) {
                  std::string preview = file_content.substr(0, 100);
                  if (file_content.size() > 100)
                    preview += "...";
                  ss << "   Content: " << preview << "\n";
                }
                ss << "   Category: " << container->classify_file(result)
                   << "\n\n";
              }
            }
          } else {
            ss << "📊 Search Results (with PageRank):\n";
            for (const auto &result : search_results) {
              double score = 0.7 + static_cast<double>(rand()) / RAND_MAX * 0.3;
              ss << "📄 " << result << " (score: " << std::fixed
                 << std::setprecision(6) << score << ")\n";

              std::string file_content = container->get_file_content(result);
              if (!file_content.empty()) {
                std::string preview = file_content.substr(0, 100);
                if (file_content.size() > 100)
                  preview += "...";
                ss << "   Content: " << preview << "\n";
              }
              ss << "   Category: " << container->classify_file(result)
                 << "\n\n";
            }
          }
        } else {
          ss << "📊 Search Results (with PageRank):\n";
          for (const auto &result : search_results) {
            double score = 0.7 + static_cast<double>(rand()) / RAND_MAX * 0.3;
            ss << "📄 " << result << " (score: " << std::fixed
               << std::setprecision(6) << score << ")\n";

            std::string file_content = container->get_file_content(result);
            if (!file_content.empty()) {
              std::string preview = file_content.substr(0, 100);
              if (file_content.size() > 100)
                preview += "...";
              ss << "   Content: " << preview << "\n";
            }
            ss << "   Category: " << container->classify_file(result) << "\n\n";
          }

          if (!search_results.empty()) {
            auto recommendations =
                container->get_recommendations(search_results[0], 3);
            if (!recommendations.empty()) {
              ss << "🎯 Recommended Files:\n";
              for (const auto &rec : recommendations) {
                ss << "   → " << rec << "\n";
              }
              ss << "\n";
            }

            auto hubs = container->get_semantic_hubs(3);
            if (!hubs.empty()) {
              ss << "🌐 Semantic Hubs:\n";
              for (const auto &hub : hubs) {
                ss << "   ⭐ " << hub << "\n";
              }
              ss << "\n";
            }
          }
        }

        std::string content = ss.str();
        if (offset >= static_cast<off_t>(content.size())) {
          return 0;
        }
        size_t len = std::min(content.size() - offset, size);
        memcpy(buf, content.c_str() + offset, len);
        return len;
      }

      if (item_path == "/.all") {
        std::stringstream ss;
        ss << "=== All Files in Container: " << container_id << " ===\n\n";

        auto files = container->list_files(container->get_data_path());
        for (const auto &file : files) {
          ss << file << "\n";
        }

        std::string content = ss.str();
        if (offset >= static_cast<off_t>(content.size())) {
          return 0;
        }
        size_t len = std::min(content.size() - offset, size);
        memcpy(buf, content.c_str() + offset, len);
        return len;
      }

      if (item_path == "/.debug") {
        std::stringstream ss;
        ss << "=== Debug Info for Container: " << container_id << " ===\n\n";
        ss << "Owner: " << container->get_owner() << "\n";
        ss << "Namespace: " << container->get_namespace() << "\n";
        ss << "Status: " << container->get_status() << "\n";
        ss << "Size: " << container->get_size() << " bytes\n";
        ss << "Available: " << (container->is_available() ? "yes" : "no")
           << "\n";
        ss << "\nCommands:\n";
        for (const auto &cmd : container->get_commands()) {
          ss << "  - " << cmd << "\n";
        }
        ss << "\nLabels:\n";
        for (const auto &[key, value] : container->get_labels()) {
          ss << "  " << key << ": " << value << "\n";
        }

        std::string content = ss.str();
        if (offset >= static_cast<off_t>(content.size())) {
          return 0;
        }
        size_t len = std::min(content.size() - offset, size);
        memcpy(buf, content.c_str() + offset, len);
        return len;
      }

      spdlog::info("🔍 Checking if this is a regular container file: {}",
                   item_path);

      std::string file_path = item_path;
      if (file_path[0] == '/') {
        file_path = file_path.substr(1);
      }

      spdlog::info("📖 Attempting to read container file: '{}'", file_path);

      if (container->file_exists(file_path)) {
        std::string content = container->get_file_content(file_path);
        spdlog::info("✅ File content retrieved, size: {} bytes",
                     content.size());

        if (offset >= static_cast<off_t>(content.size())) {
          spdlog::info("📖 Offset beyond file size");
          return 0;
        }

        size_t len = std::min(content.size() - offset, size);
        memcpy(buf, content.c_str() + offset, len);
        spdlog::info("✅ Successfully read {} bytes from {}", len, file_path);
        return len;
      } else {
        spdlog::error("❌ File not found in container: {}", file_path);
        return -ENOENT;
      }
    }
    return -ENOENT;
  }

  if (strcmp(path, "/.markov") == 0) {
    std::string content = generate_markov_test_result();

    if (offset >= static_cast<off_t>(content.size())) {
      return 0;
    }
    size_t len = std::min(content.size() - offset, size);
    memcpy(buf, content.c_str() + offset, len);
    return len;
  }

  if (strcmp(path, "/.embeddings") == 0) {
    std::stringstream ss;
    ss << "=== Embeddings Report ===\n\n";
    ss << "Total files: " << virtual_files.size() << "\n";
    ss << "Files with embeddings: ";

    int count = 0;
    for (const auto &[file_path, file_info] : virtual_files) {
      if (file_info.embedding_updated && !file_info.embedding.empty()) {
        count++;
        ss << "\n--- " << file_path << " ---\n";
        ss << "Content: "
           << (file_info.content.size() > 50
                   ? file_info.content.substr(0, 50) + "..."
                   : file_info.content)
           << "\n";
        ss << "Embedding size: " << file_info.embedding.size() << "\n";
        ss << "First 5 values: ";
        for (int i = 0; i < std::min(5, (int)file_info.embedding.size()); ++i) {
          ss << file_info.embedding[i] << " ";
        }
        ss << "\n";
      }
    }
    ss << "Total with embeddings: " << count << "\n";
    ss << "Embedder: " << get_embedder_info() << "\n";

    std::string content = ss.str();
    if (offset >= static_cast<off_t>(content.size())) {
      return 0;
    }
    size_t len = std::min(content.size() - offset, size);
    memcpy(buf, content.c_str() + offset, len);
    return len;
  }

  if (strncmp(path, "/.search/", 9) == 0) {
    std::string query = path + 9;
    query = url_decode(query);
    std::replace(query.begin(), query.end(), '_', ' ');

    std::string content;

    try {
      content = generate_enhanced_search_result(query);
    } catch (const std::exception &e) {
      spdlog::error("Enhanced search failed: {}, falling back to basic search",
                    e.what());
      content = generate_search_result(query);
    }

    if (offset >= static_cast<off_t>(content.size())) {
      return 0;
    }
    size_t len = std::min(content.size() - offset, size);
    memcpy(buf, content.c_str() + offset, len);
    return len;
  }

  auto it = virtual_files.find(path);
  if (it != virtual_files.end()) {
    const std::string &content = it->second.content;
    if (offset >= static_cast<off_t>(content.size())) {
      return 0;
    }
    size_t len = std::min(content.size() - offset, size);
    memcpy(buf, content.c_str() + offset, len);
    return len;
  }

  return -ENOENT;
}

int VectorFS::rmdir(const char *path) {
  if (virtual_dirs.count(path) == 0) {
    return -ENOENT;
  }

  std::string dir = path;
  if (dir == "/")
    dir = "";

  for (auto it = virtual_files.begin(); it != virtual_files.end();) {
    if (it->first.find(dir) == 0) {
      it = virtual_files.erase(it);
      rebuild_index();
    } else {
      ++it;
    }
  }

  virtual_dirs.erase(path);
  return 0;
}

int VectorFS::mkdir(const char *path, mode_t mode) {
  if (virtual_dirs.count(path) > 0 || virtual_files.count(path) > 0) {
    return -EEXIST;
  }

  std::string parent_dir = path;
  size_t last_slash = parent_dir.find_last_of('/');
  if (last_slash != std::string::npos) {
    parent_dir = parent_dir.substr(0, last_slash);
    if (parent_dir.empty()) {
      parent_dir = "/";
    }
    if (virtual_dirs.count(parent_dir) == 0) {
      return -ENOENT;
    }
  }

  virtual_dirs.insert(path);
  return 0;
}

int VectorFS::open(const char *path, struct fuse_file_info *fi) {
  if (strncmp(path, "/.containers", 12) == 0) {
    fi->fh = 0;
    return 0;
  }

  if (strncmp(path, "/.search/", 9) == 0) {
    fi->fh = 0;
    return 0;
  }

  if (strncmp(path, "/.markov", 8) == 0) {
    fi->fh = 0;
    return 0;
  }

  if (strcmp(path, "/.reindex") == 0 || strcmp(path, "/.embeddings") == 0 ||
      strcmp(path, "/.all") == 0 || strcmp(path, "/.debug") == 0) {
    fi->fh = 0;
    return 0;
  }

  auto it = virtual_files.find(path);
  if (it == virtual_files.end()) {
    return -ENOENT;
  }

  fi->fh = reinterpret_cast<uint64_t>(&it->second);
  return 0;
}

int VectorFS::create(const char *path, mode_t mode, struct fuse_file_info *fi) {
  if (virtual_files.count(path) > 0 || virtual_dirs.count(path) > 0) {
    spdlog::error("File already exists: {}", path);
    return -EEXIST;
  }

  time_t now = time(nullptr);
  auto &file_info = virtual_files[path];
  file_info = fileinfo::FileInfo(S_IFREG | 0644, 0, "", getuid(), getgid(), now,
                                 now, now);

  fi->fh = reinterpret_cast<uint64_t>(&file_info);

  return 0;
}

int VectorFS::utimens(const char *path, const struct timespec tv[2],
                      struct fuse_file_info *fi) {
  auto it = virtual_files.find(path);
  if (it == virtual_files.end()) {
    return -ENOENT;
  }

  it->second.access_time = tv[0].tv_sec;
  it->second.modification_time = tv[1].tv_sec;

  return 0;
}

int VectorFS::write(const char *path, const char *buf, size_t size,
                    off_t offset, struct fuse_file_info *fi) {
  if (fi->fh == 0) {
    auto it = virtual_files.find(path);
    if (it == virtual_files.end()) {
      return -ENOENT;
    }
    if ((it->second.mode & S_IWUSR) == 0) {
      return -EACCES;
    }

    if (offset + size > it->second.content.size()) {
      it->second.content.resize(offset + size);
    }

    memcpy(&it->second.content[offset], buf, size);
    it->second.size = it->second.content.size();
    it->second.modification_time = time(nullptr);
    it->second.access_time = it->second.modification_time;

    (void)state_.get_search().updateEmbedding(path);
    rebuild_index();

    return size;
  }

  auto *file_info = reinterpret_cast<fileinfo::FileInfo *>(fi->fh);

  if ((file_info->mode & S_IWUSR) == 0) {
    return -EACCES;
  }

  if (offset + size > file_info->content.size()) {
    file_info->content.resize(offset + size);
  }

  memcpy(&file_info->content[offset], buf, size);
  file_info->size = file_info->content.size();
  file_info->modification_time = time(nullptr);
  file_info->access_time = file_info->modification_time;

  (void)state_.get_search().updateEmbedding(path);
  rebuild_index();

  return size;
}

int VectorFS::unlink(const char *path) {
  if (virtual_files.erase(path) == 0) {
    return -ENOENT;
  }
  rebuild_index();
  return 0;
}

int VectorFS::setxattr(const char *path, const char *name, const char *value,
                       size_t size, int flags) {
  return -ENOTSUP;
}

int VectorFS::getxattr(const char *path, const char *name, char *value,
                       size_t size) {
  auto it = virtual_files.find(path);
  if (it == virtual_files.end())
    return -ENOENT;

  const auto &file_info = it->second;
  std::string attr_value;

  if (strcmp(name, "user.embedding.size") == 0) {
    attr_value = std::to_string(file_info.embedding.size());
  } else if (strcmp(name, "user.embedding.updated") == 0) {
    attr_value = file_info.embedding_updated ? "true" : "false";
  } else if (strcmp(name, "user.content.size") == 0) {
    attr_value = std::to_string(file_info.content.size());
  } else {
    return -ENODATA;
  }

  if (size == 0)
    return attr_value.size();
  if (size < attr_value.size())
    return -ERANGE;

  memcpy(value, attr_value.c_str(), attr_value.size());
  return attr_value.size();
}

int VectorFS::listxattr(const char *path, char *list, size_t size) {
  const char *attrs[] = {"user.embedding.size", "user.embedding.updated",
                         "user.content.size", nullptr};

  size_t total_size = 0;
  for (int i = 0; attrs[i]; i++) {
    total_size += strlen(attrs[i]) + 1;
  }

  if (size == 0)
    return total_size;
  if (size < total_size)
    return -ERANGE;

  char *ptr = list;
  for (int i = 0; attrs[i]; i++) {
    strcpy(ptr, attrs[i]);
    ptr += strlen(attrs[i]) + 1;
  }

  return total_size;
}
} // namespace owl::vectorfs<|MERGE_RESOLUTION|>--- conflicted
+++ resolved
@@ -75,31 +75,6 @@
   return ss.str();
 }
 
-<<<<<<< HEAD
-=======
-std::string VectorFS::handle_container_search(const std::string &container_id,
-                                              const std::string &query) {
-  auto container = state_.get_container_manager().get_container(container_id);
-  if (!container) {
-    return "Container not found: " + container_id;
-  }
-
-  std::stringstream ss;
-  ss << "=== Search in Container: " << container_id << " ===\n\n";
-  ss << "Query: " << query << "\n\n";
-
-  ss << "Search functionality for containers is under development.\n";
-  ss << "Available files:\n";
-
-  auto files = container->list_files(container->get_data_path());
-  for (const auto &file : files) {
-    ss << "  - " << file << "\n";
-  }
-
-  return ss.str();
-}
-
->>>>>>> b5cac116
 int VectorFS::getattr(const char *path, struct stat *stbuf,
                       struct fuse_file_info *fi) {
   memset(stbuf, 0, sizeof(struct stat));
@@ -205,17 +180,7 @@
             stbuf->st_size = content.size();
           }
         } else {
-<<<<<<< HEAD
           return -ENOENT;
-=======
-          std::vector<std::string> files = {""};
-          if (!files.empty()) {
-            stbuf->st_mode = S_IFDIR | 0555;
-            stbuf->st_nlink = 2;
-          } else {
-            return -ENOENT;
-          }
->>>>>>> b5cac116
         }
       }
 
@@ -332,17 +297,12 @@
     if (container_end == std::string::npos) {
       std::string container_id = path_str.substr(container_start);
 
-<<<<<<< HEAD
       spdlog::info("📁 Listing container root: {}", container_id);
 
       auto container_it = container_adapters_.find(container_id);
       if (container_it != container_adapters_.end()) {
         auto container = container_it->second;
 
-=======
-      auto container = state_.get_container_manager().get_container(container_id);
-      if (container) {
->>>>>>> b5cac116
         filler(buf, ".search", nullptr, 0, FUSE_FILL_DIR_PLUS);
         filler(buf, ".debug", nullptr, 0, FUSE_FILL_DIR_PLUS);
         filler(buf, ".all", nullptr, 0, FUSE_FILL_DIR_PLUS);
@@ -351,7 +311,6 @@
         for (const auto &file : files) {
           filler(buf, file.c_str(), nullptr, 0, FUSE_FILL_DIR_PLUS);
         }
-<<<<<<< HEAD
 
         spdlog::info(
             "✅ Container {} directory listing complete: special files + {} real files",
@@ -369,15 +328,12 @@
             filler(buf, file.c_str(), nullptr, 0, FUSE_FILL_DIR_PLUS);
           }
         }
-=======
->>>>>>> b5cac116
       }
     } else {
       std::string container_id =
           path_str.substr(container_start, container_end - container_start);
       std::string container_path = path_str.substr(container_end);
 
-<<<<<<< HEAD
       spdlog::info("📁 Listing container subdirectory: {}{}", container_id,
                    container_path);
 
@@ -385,10 +341,6 @@
       if (container_it != container_adapters_.end()) {
         auto container = container_it->second;
 
-=======
-      auto container = state_.get_container_manager().get_container(container_id);
-      if (container) {
->>>>>>> b5cac116
         if (container_path == "/.search") {
           spdlog::info("🔍 Listing search directory for container: {}",
                        container_id);
